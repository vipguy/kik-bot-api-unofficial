--- conflicted
+++ resolved
@@ -4,11 +4,8 @@
 import hmac
 import socket
 import ssl
-<<<<<<< HEAD
 import time
-=======
 from enum import IntEnum
->>>>>>> 721f9839
 
 import rsa
 from bs4 import BeautifulSoup
@@ -211,22 +208,9 @@
         self._make_request(data)
         response = self._get_response()
 
-<<<<<<< HEAD
         chat_partners = list(map(KikClient._parse_chat_jid, list(response.query.children)))
         chat_partner_dict = {user['jid']: user for user in chat_partners}
-        print("[+] Fine.")
-=======
-        # parse roster
-        chat_partners = []
-        for wht in response[0]:
-            user_info = dict()
-            user_info['jid'] = wht.attrib['jid']
-            for child in wht:
-                user_info[child.tag[child.tag.find('}') + 1:]] = child.text
-            user_info['node'] = user_info['jid'][:user_info['jid'].find('@')]
-            chat_partners.append(user_info)
         self._log("[+] Fine.")
->>>>>>> 721f9839
 
         return chat_partner_dict
 
@@ -387,7 +371,7 @@
             self._log("[-] Failed, message was not acknowledged", DebugLevel.ERROR)
             return False
         elif not is_delivered or receipt_id == "":
-            self._log("[+] Message '"+uuid+"' seems to be sent but not delivered", DebugLevel.WARNING)
+            self._log("[+] Message '" + uuid + "' seems to be sent but not delivered", DebugLevel.WARNING)
         else:
             self._log("[+] Message receipt id: " + receipt_id)
 
@@ -484,12 +468,8 @@
                 info["type"] = "end"
                 return info
             else:
-<<<<<<< HEAD
-                print("[-] XML parsing of event failed: {}...".format(response[:80]))
-=======
                 self._log("[-] XML parsing of event failed:", DebugLevel.WARNING)
                 self._log(response, DebugLevel.WARNING)
->>>>>>> 721f9839
                 return None
 
         if element.name == 'iq':
@@ -510,7 +490,8 @@
                     info["message_id"] = element.receipt.msgid['id']
                 else:
                     info["type"] = message_type
-                    self._log("[-] Receipt received but not type 'read' or 'delivered': {0}".format(response), DebugLevel.WARNING)
+                    self._log("[-] Receipt received but not type 'read' or 'delivered': {0}".format(response),
+                              DebugLevel.WARNING)
             elif message_type == "is-typing":
                 info["type"] = "is_typing"
                 is_typing_value = element.find('is-typing')['val']
@@ -545,13 +526,8 @@
                 elif element.find('content'):
                     self.parse_content_message(info, element, True)
                 else:
-<<<<<<< HEAD
-                    print("[-] Unknown groupchat message: ")
-                    print(element.prettify())
-=======
-                    self._log("[-] Groupchat message doesn't contain body or is-typing: ", DebugLevel.WARNING)
+                    self._log("[-] Unknown groupchat message: ", DebugLevel.WARNING)
                     self._log(element.prettify(), DebugLevel.WARNING)
->>>>>>> 721f9839
             else:
                 self._log("[-] Unknown message type received: " + message_type, DebugLevel.WARNING)
                 self._log(element.prettify(), DebugLevel.WARNING)
@@ -561,7 +537,8 @@
 
         return info
 
-    def parse_content_message(self, info, element, groupchat=False):
+    @staticmethod
+    def parse_content_message(info, element, groupchat=False):
         info["type"] = "content"
         info["app_id"] = element.find("content")["app-id"]
         items = element.findAll("item")
